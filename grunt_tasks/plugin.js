/**
 * Copyright 2015 Kitware Inc.
 *
 * Licensed under the Apache License, Version 2.0 (the "License");
 * you may not use this file except in compliance with the License.
 * You may obtain a copy of the License at
 *
 *    http://www.apache.org/licenses/LICENSE-2.0
 *
 * Unless required by applicable law or agreed to in writing, software
 * distributed under the License is distributed on an "AS IS" BASIS,
 * WITHOUT WARRANTIES OR CONDITIONS OF ANY KIND, either express or implied.
 * See the License for the specific language governing permissions and
 * limitations under the License.
 */

/**
 * Define tasks related to loading, configuring, and building plugins.
 */
module.exports = function (grunt) {
    var _ = require('underscore');
    var fs = require('fs');
    var path = require('path');
    var child_process = require('child_process'); // eslint-disable-line camelcase

    var customWebpackPlugins = require('./webpack.plugins.js');
    var paths = require('./webpack.paths.js');

    var buildAll = grunt.option('all-plugins');
    var plugins = grunt.option('plugins');

    if (_.isString(plugins) && plugins) {
        plugins = plugins.split(',');
    } else if (!buildAll) {
        return;
    }

    require('colors');

    grunt.config.merge({
        default: {
            plugin: {}
        }
    });

    /**
     * Adds configuration for plugin related multitasks:
     *
     *   * copy:plugin-<plugin name>
     *      Copies any other files that are served statically
     */
    var addMultitasks = function (plugin) {
        var pluginTarget = 'plugin-' + plugin,
            pluginPath = path.resolve(grunt.config.get('pluginDir'), plugin),
            staticPath = path.resolve(grunt.config.get('staticDir'), 'built', 'plugins', plugin),
            cfg = {
                copy: {},
                default: {},
                plugin: {}
            };

        // create the plugin's build directory under the web-root
        grunt.file.mkdir(staticPath);

        // TODO: this could be moved to Webpack using kevlened/copy-webpack-plugin
        cfg.copy[pluginTarget] = {
            files: [{
                expand: true,
                cwd: pluginPath + '/web_client',
                src: ['extra/**'],
                dest: staticPath
            }]
        };

        // the task 'plugin:<plugin name>' is a task alias to run all
        // of the main tasks defined above and possibly more if
        // the plugin itself appends tasks to this array
        cfg.plugin[plugin] = {
            tasks: [
                'copy:' + pluginTarget
            ]
        };

        grunt.config.merge(cfg);
    };

    var getPluginLocalNodePath = function (plugin) {
        return path.resolve(path.join('node_modules', `girder_plugin_${plugin}`));
    };

    var configurePluginForBuilding = function (dir) {
        var plugin = path.basename(dir);
        var json = path.resolve(dir, 'plugin.json');
        var yml = path.resolve(dir, 'plugin.yml');
        var config = {};
        var cfgFile = 'no config file';

        if (!fs.statSync(dir).isDirectory()) {
            grunt.fail.warn('Plugin directory not found: ' + dir);
            return;
        }

        if (fs.existsSync(json)) {
            config = grunt.file.readYAML(json);
            cfgFile = 'plugin.json';
        } else if (fs.existsSync(yml)) {
            cfgFile = 'plugin.yml';
            config = grunt.file.readYAML(yml);
        }

        grunt.log.writeln(`Configuring plugin ${plugin.magenta} (${cfgFile})`);

        var doAutoBuild = (
            !_.isObject(config.grunt) ||
            _.isUndefined(config.grunt.autobuild) ||
            _.isNull(config.grunt.autobuild) ||
            !!config.grunt.autobuild
        );

        if (doAutoBuild) {
            // merge in configuration for the main plugin build tasks
            addMultitasks(plugin);
        }

        // Find the plugin's webpack helper file; default to the identity
        // function.
        var webpackHelperFile = path.resolve(dir, config.webpack && config.webpack.configHelper || 'webpack.helper.js');
        var webpackHelper;
        if (fs.existsSync(webpackHelperFile)) {
            grunt.log.writeln(`  >> Loading webpack helper from ${webpackHelperFile}`);
            webpackHelper = require(webpackHelperFile);
        } else {
            grunt.verbose.writeln('  >> No webpack helper file found.');
            webpackHelper = function (x) {
                return x;
            };
        }

        // Configure the output file; default to 'plugin.min.js' - Girder loads
        // files named "plugin.min.js" into the Girder web client at runtime, so
        // the user can control whether this is a "Girder client extension" or
        // just a standalone web client.
        var output = config.webpack && config.webpack.output || 'plugin';

<<<<<<< HEAD
        var pluginNodeDir;
        if (config.npm && config.npm.install) {
            pluginNodeDir = path.resolve(dir, 'node_modules');
        } else {
            pluginNodeDir = path.resolve(process.cwd(), 'node_modules_' + plugin, 'node_modules');
        }
=======
        var pluginNodeDir = path.join(getPluginLocalNodePath(plugin), 'node_modules');
>>>>>>> 0ae84c19

        // Add webpack target and name resolution for this plugin if
        // web_client/main.js (or user-specified name) exists.
        var webClient = path.resolve(dir + '/web_client');
        var mains = config.webpack && config.webpack.main || {};

        if (_.isString(mains)) {
            // If main was specified as a string, convert to an object
            mains = {
                [output]: mains
            };
        } else if (_.isEmpty(mains)) {
            // By default, use web_client/main.js if it exists.
            var mainJs = path.join(webClient, 'main.js');

            if (fs.existsSync(mainJs)) {
                mains = {
                    [output]: mainJs
                };
            }
        }

        _.each(mains, (main, output) => {
            if (!path.isAbsolute(main)) {
                main = path.join(dir, main);
            }
            if (!fs.existsSync(main)) {
                throw new Error(`Entry point file ${main} not found.`);
            }

            var helperConfig = {
                plugin,
                output,
                main,
                pluginEntry: `plugins/${plugin}/${output}`,
                pluginDir: dir,
                nodeDir: pluginNodeDir
            };

            grunt.config.merge({
                webpack: {
                    [`${output}_${plugin}`]: {
                        entry: {
                            [helperConfig.pluginEntry]: [main]
                        },
                        plugins: [
                            new customWebpackPlugins.DllReferenceByPathPlugin({
                                context: '.',
                                manifest: path.join(paths.web_built, 'girder_lib-manifest.json')
                            })
                        ]
                    },
                    options: {
                        // Add an import alias to the global config for this plugin
                        resolve: {
                            alias: {
                                [`girder_plugins/${plugin}/node`]: pluginNodeDir,
                                [`girder_plugins/${plugin}`]: webClient
                            },
                            modules: [
                                path.resolve(process.cwd(), 'node_modules'),
                                pluginNodeDir
                            ]
                        },
                        resolveLoader: {
                            modules: [
                                path.resolve(process.cwd(), 'node_modules'),
                                pluginNodeDir
                            ]
                        }
                    }
                }
            });

            grunt.config.merge({
                default: {
                    [`webpack:${output}_${plugin}`]: {
                        dependencies: ['build'] // plugin builds must run after core build
                    }
                }
            });

            // If the plugin config has no webpack section, no defaultLoaders
            // property in the webpack section, or the defaultLoaders is
            // explicitly set to anything besides false, then augment the
            // webpack loader configurations with the plugin source directory.
            if (!config.webpack || config.webpack.defaultLoaders === undefined || config.webpack.defaultLoaders !== false) {
                var numLoaders = grunt.config.get('webpack.options.module.loaders').length;
                for (var i = 0; i < numLoaders; i++) {
                    var selector = 'webpack.options.module.loaders.' + i + '.include';
                    var loaders = grunt.config.get(selector);
                    var pluginPath = path.resolve(dir);
                    var realPath = fs.realpathSync(dir);
                    var loaderIncludes = [pluginPath];

                    // We add the plugin path to the include list for the loaders, and also
                    // add the realpath (i.e. following symlinks) to workaround an issue where
                    // webpack doesn't resolve symlinked include directories correctly.
                    if (realPath !== pluginPath) {
                        loaderIncludes.push(realPath);
                    }

                    grunt.config.set(selector, loaders.concat(loaderIncludes));
                }
            }

            var newConfig = webpackHelper(grunt.config.get('webpack.options'), helperConfig);
            grunt.config.set('webpack.options', newConfig);
        });

        grunt.registerTask('npm-install', 'Install plugin NPM dependencies', function (plugin, localNodeModules) {
            if (localNodeModules === 'install') {
                var args = ['--color=always', 'install'];

                var child = child_process.spawnSync('npm', args, {
                    cwd: path.resolve(dir),
                    stdio: 'inherit'
                });

                return child.status === 0;
            }

            // Start building the list of arguments to the NPM executable.
            //
            // We want color output embedded in the Grunt output.
            var args = ['--color=always'];

            // If the plugin requested to install the dependencies in its own
            // dedicated directory, set the prefix option.
            if (localNodeModules === 'true') {
                args = args.concat(['--prefix', getPluginLocalNodePath(plugin)]);
            }

            // Get the list of the packages to install and append them to the
            // args object.
            var modules = Array.prototype.slice.call(arguments, 2);
            args = args.concat(['install'], modules);

            // Launch the child process.
            var child = child_process.spawnSync('npm', args, {
                stdio: 'inherit'
            });

            return child.status === 0;
        });

        function addDependencies(deps, localNodeModules) {
            if (arguments.length === 0) {
              grunt.config.set('default.npm-install:' + plugin + ':install', {});
              return;
            }

            // install any additional npm packages during init
            var npm = (
                _(deps || {})
                    .map(function (version, dep) {
                        return [
                            dep.replace(':', '\\:'),
                            version.replace(':', '\\:')
                        ].join('@');
                    })
            );

            if (npm.length) {
                grunt.config.set('default.npm-install:' + plugin + ':' + !!localNodeModules + ':' + grunt.config.escape(npm.join(':')), {});
            }
        }

        if (config.npm && config.npm.install) {
            grunt.log.writeln('  >> Installing NPM dependencies in-place from: ' + path.resolve(dir, 'package.json'));
            addDependencies();
        } else if (config.npm) {
            var modules = {};

            // If the config contains a "file" section, load NPM dependencies
            // from it.
            if (config.npm.file) {
                var npmFile = require(path.resolve(dir, config.npm.file));
                var fields = config.npm.fields || ['devDependencies', 'dependencies', 'optionalDependencies'];

                grunt.log.writeln('  >> Loading NPM dependencies from: ' + config.npm.file);
                grunt.log.writeln('  >> Using fields: ' + fields.join(', '));

                fields.forEach(function (field) {
                    _.each(npmFile[field] || {}, function (version, dep) {
                        modules[dep] = version;
                    });
                });
            }

            // Additionally add any extra dependencies found in the
            // "dependencies" property.
            if (config.npm.dependencies) {
                if (config.npm.file) {
                    grunt.log.writeln('  >> Loading additional NPM dependencies');
                } else {
                    grunt.log.writeln('  >> Loading NPM dependencies');
                }

                _.each(config.npm.dependencies, function (version, dep) {
                    modules[dep] = version;
                });
            }

            if (config.npm.localNodeModules) {
                grunt.log.writeln(`  >> Installing NPM dependencies to dedicated directory: node_modules_${plugin}`);
            } else {
                grunt.verbose.writeln('  >> Installing NPM dependencies to Girder node_modules directory');
            }

            // Invoke the npm installation task.
            addDependencies(modules, config.npm.localNodeModules);
        }

        if (config.grunt) {
            grunt.log.writeln((
                'Configuring plugin: ' + plugin + ' (custom Gruntfile)'
            ).bold);

            addDependencies(config.grunt.dependencies);

            // load the plugin's gruntfile
            try {
                require(
                    path.resolve(dir, config.grunt.file || 'Gruntfile.js')
                )(grunt);
            } catch (e) {
                // the error can be safely ignored when doing `grunt init`
                // otherwise a default task will most likely fail later on
                // write out a warning to help the developers debug errors
                grunt.log.writeln((
                    'Failed to load ' + plugin + '/' + (config.grunt.file || 'Gruntfile.js') + ':'
                ).yellow);
                grunt.log.writeln('>>> ' + e.toString().split('\n').join('\n>>> ').yellow);
            }

            // add default targets
            _(config.grunt.defaultTargets || []).each(function (target) {
                grunt.config.set('default.' + target, {});
            });
        }
    };

    if (buildAll) {
        // Glob for plugins and configure each one to be built
        grunt.file.expand(grunt.config.get('pluginDir') + '/*').forEach(function (dir) {
            configurePluginForBuilding(path.resolve(dir));
        });
    } else {
        // Build only the plugins that were requested via --plugins
        plugins.forEach(function (name) {
            configurePluginForBuilding(path.resolve(grunt.config.get('pluginDir'), name));
        });
    }

    /**
     * Register a "meta" task that will configure and run other tasks
     * to build a plugin. Keys in the config for this task should be the
     * directory of the plugin within the base plugins path.
     */
    grunt.registerMultiTask('plugin', 'Build and configure plugins', function () {
        var plugin = this.target,
            tasks = 'plugin.' + plugin + '.tasks';

        this.requiresConfig('pluginDir', tasks);

        // queue the build tasks
        grunt.config.get(tasks).forEach(function (task) {
            grunt.task.run(task);
        });
    });
};<|MERGE_RESOLUTION|>--- conflicted
+++ resolved
@@ -142,16 +142,12 @@
         // just a standalone web client.
         var output = config.webpack && config.webpack.output || 'plugin';
 
-<<<<<<< HEAD
         var pluginNodeDir;
         if (config.npm && config.npm.install) {
             pluginNodeDir = path.resolve(dir, 'node_modules');
         } else {
-            pluginNodeDir = path.resolve(process.cwd(), 'node_modules_' + plugin, 'node_modules');
-        }
-=======
-        var pluginNodeDir = path.join(getPluginLocalNodePath(plugin), 'node_modules');
->>>>>>> 0ae84c19
+            pluginNodeDir = path.join(getPluginLocalNodePath(plugin), 'node_modules');
+        }
 
         // Add webpack target and name resolution for this plugin if
         // web_client/main.js (or user-specified name) exists.
