---

- hosts: all

  tasks:

  - name: Ensure minimum Ansible version
    fail:
      msg: "This playbook requires Ansible 2.0.0 or greater."
    when: "{{ ansible_version.full | version_compare('2.0.0', '<') }}"

  - name: System | Update package cache
    apt:
      update_cache: yes
      cache_valid_time: 3600
    become: yes

  - name: System | Install dependencies
    apt:
      name: "{{ item }}"
    become: yes
    with_items:
      - build-essential
      - git
      - python2.7-dev
      - libffi-dev
      - libjpeg-dev
      - zlib1g-dev
      - python-pip

<<<<<<< HEAD
  - name: Enable mongo full-text search
    lineinfile: dest=/etc/mongodb.conf regexp=^setParameter= line=setParameter=textSearchEnabled=true
    sudo: yes
    notify:
      - restart mongodb

  - name: install girder
    pip: name='file:///vagrant/girder[plugins]' editable=yes
    sudo: yes

  - name: run npm install
    npm: path=/vagrant

  - name: run npm build
    command: npm run build chdir=/vagrant

  - name: disable default nginx site
    command: rm /etc/nginx/sites-enabled/default removes=/etc/nginx/sites-enabled/default
    sudo: yes
    notify:
      - restart nginx

  - name: add the girder nginx site
    template: src=nginx.j2 dest=/etc/nginx/sites-available/girder
    sudo: yes
    notify:
      - restart nginx

  - name: enable girder nginx site
    command: ln -s /etc/nginx/sites-available/girder /etc/nginx/sites-enabled/girder creates=/etc/nginx/sites-enabled/girder
    sudo: yes
    notify:
      - restart nginx

  - name: copy helper script
    copy: src=start_girder_in_screen.sh dest=/home/vagrant mode=0744
=======
  - name: MongoDB | Add PPA key
    apt_key:
      id: "EA312927"
      keyserver: "keyserver.ubuntu.com"
    become: yes

  - name: MongoDB | Add PPA
    apt_repository:
      repo: "deb https://repo.mongodb.org/apt/ubuntu {{ ansible_distribution_release }}/mongodb-org/3.2 multiverse"
    become: yes

  - name: MongoDB | Install package
    apt:
      name: mongodb-org
    become: yes

  - name: NodeJS | Add PPA key
    apt_key:
      id: "68576280"
      url: "https://deb.nodesource.com/gpgkey/nodesource.gpg.key"
    become: yes

  - name: NodeJS | Add PPA
    apt_repository:
      repo: "deb https://deb.nodesource.com/node_4.x {{ ansible_distribution_release }} main"
    become: yes

  - name: NodeJS | Install package
    apt:
      name: nodejs
    become: yes

  - name: Girder | Upgrade pip
    pip:
      name: pip
      state: latest
    become: yes

  - name: Girder | Install requirements
    pip:
      requirements: "requirements.txt"
      chdir: "/home/vagrant/girder"
    become: yes

  - name: Girder | Install Girder
    pip:
      name: ".[plugins]"
      # 'editable' requires Ansible >= 2.0.0
      editable: yes
      chdir: "/home/vagrant/girder"
    become: yes

  - name: Girder | Install Grunt globally
    npm:
      name: "{{ item }}"
      global: yes
    with_items:
      - grunt
      - grunt-cli
    become: yes

  - name: Girder | Run npm install
    # Production installation doesn't install Jasmine,
    # which consumes a lot of resources to build
    command: "npm install --production"
    args:
      chdir: "/home/vagrant/girder"

  - name: Girder | Install service
    template:
      src: "girder.conf.j2"
      dest: "/etc/init/girder.conf"
    become: yes

  - name: Girder | (Re)start service
    service:
      name: girder
      state: restarted
    become: yes
>>>>>>> fd5dffb8
<|MERGE_RESOLUTION|>--- conflicted
+++ resolved
@@ -28,44 +28,6 @@
       - zlib1g-dev
       - python-pip
 
-<<<<<<< HEAD
-  - name: Enable mongo full-text search
-    lineinfile: dest=/etc/mongodb.conf regexp=^setParameter= line=setParameter=textSearchEnabled=true
-    sudo: yes
-    notify:
-      - restart mongodb
-
-  - name: install girder
-    pip: name='file:///vagrant/girder[plugins]' editable=yes
-    sudo: yes
-
-  - name: run npm install
-    npm: path=/vagrant
-
-  - name: run npm build
-    command: npm run build chdir=/vagrant
-
-  - name: disable default nginx site
-    command: rm /etc/nginx/sites-enabled/default removes=/etc/nginx/sites-enabled/default
-    sudo: yes
-    notify:
-      - restart nginx
-
-  - name: add the girder nginx site
-    template: src=nginx.j2 dest=/etc/nginx/sites-available/girder
-    sudo: yes
-    notify:
-      - restart nginx
-
-  - name: enable girder nginx site
-    command: ln -s /etc/nginx/sites-available/girder /etc/nginx/sites-enabled/girder creates=/etc/nginx/sites-enabled/girder
-    sudo: yes
-    notify:
-      - restart nginx
-
-  - name: copy helper script
-    copy: src=start_girder_in_screen.sh dest=/home/vagrant mode=0744
-=======
   - name: MongoDB | Add PPA key
     apt_key:
       id: "EA312927"
@@ -144,5 +106,4 @@
     service:
       name: girder
       state: restarted
-    become: yes
->>>>>>> fd5dffb8
+    become: yes