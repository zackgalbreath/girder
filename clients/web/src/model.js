--- conflicted
+++ resolved
@@ -251,11 +251,8 @@
     _sendMetadata: function (metadata, successCallback, errorCallback, opts) {
         opts = opts || {};
         girder.restRequest({
-<<<<<<< HEAD
-            path: opts.path || (this.resourceName + '/' + this.get('_id') + '/metadata'),
-=======
-            path: (this.altUrl || this.resourceName) + '/' + this.get('_id') + '/metadata',
->>>>>>> b4fc81cb
+            path: opts.path ||
+                ((this.altUrl || this.resourceName) + '/' + this.get('_id') + '/metadata'),
             contentType: 'application/json',
             data: JSON.stringify(metadata),
             type: 'PUT',
