--- conflicted
+++ resolved
@@ -110,12 +110,7 @@
 
         # If npm install returns 1, should fail
         with mock.patch(POPEN, return_value=ProcMock(rc=1)), \
-<<<<<<< HEAD
-                six.assertRaisesRegex(self, Exception,
-                                      'npm install .* returned 1'):
-=======
-                six.assertRaisesRegex(self, Exception, 'npm install returned 1'):
->>>>>>> e51c9b48
+                six.assertRaisesRegex(self, Exception, 'npm install .* returned 1'):
             install.install_plugin(PluginOpts(force=True, plugin=[
                 os.path.join(pluginRoot, 'has_deps')
             ]))
@@ -129,12 +124,7 @@
             self.assertEqual(len(mockPopen.mock_calls), 0)
 
         # If bad path is given, should fail gracefuly
-<<<<<<< HEAD
-        with six.assertRaisesRegex(self, Exception,
-                                   'Invalid plugin directory'):
-=======
         with six.assertRaisesRegex(self, Exception, 'Invalid plugin directory'):
->>>>>>> e51c9b48
             install.install_plugin(PluginOpts(force=True, plugin=[
                 '/bad/install/path'
             ]))
@@ -161,12 +151,7 @@
                 self.pluginDir, 'has_deps')))
 
             # Should fail if exists as link and symlink is false
-<<<<<<< HEAD
-            with six.assertRaisesRegex(self, Exception,
-                                       'Plugin already exists'):
-=======
             with six.assertRaisesRegex(self, Exception, 'Plugin already exists'):
->>>>>>> e51c9b48
                 install.install_plugin(PluginOpts(plugin=[
                     os.path.join(pluginRoot, 'has_deps')
                 ]))
@@ -225,23 +210,13 @@
 
         # If npm install returns 1, should fail
         with mock.patch(POPEN, return_value=ProcMock(rc=1)), \
-<<<<<<< HEAD
-                six.assertRaisesRegex(self, Exception,
-                                      'npm install.* returned 1'):
-=======
-                six.assertRaisesRegex(self, Exception, 'npm install returned 1'):
->>>>>>> e51c9b48
+                six.assertRaisesRegex(self, Exception, 'npm install .* returned 1'):
             install.install_plugin(PluginOpts(force=True, plugin=[
                 os.path.join(pluginRoot, 'has_grunt_deps')
             ]))
 
         # If bad path is given, should fail gracefuly
-<<<<<<< HEAD
-        with six.assertRaisesRegex(self, Exception,
-                                   'Invalid plugin directory'):
-=======
         with six.assertRaisesRegex(self, Exception, 'Invalid plugin directory'):
->>>>>>> e51c9b48
             install.install_plugin(PluginOpts(force=True, plugin=[
                 '/bad/install/path'
             ]))
@@ -268,12 +243,7 @@
                 self.pluginDir, 'has_grunt_deps')))
 
             # Should fail if exists as link and symlink is false
-<<<<<<< HEAD
-            with six.assertRaisesRegex(self, Exception,
-                                       'Plugin already exists'):
-=======
             with six.assertRaisesRegex(self, Exception, 'Plugin already exists'):
->>>>>>> e51c9b48
                 install.install_plugin(PluginOpts(plugin=[
                     os.path.join(pluginRoot, 'has_grunt_deps')
                 ]))
@@ -289,12 +259,7 @@
 
     def testWebInstall(self):
         with mock.patch(POPEN, return_value=ProcMock(rc=2)) as p,\
-<<<<<<< HEAD
-                six.assertRaisesRegex(self, Exception,
-                                      'npm install.* returned 2'):
-=======
-                six.assertRaisesRegex(self, Exception, 'npm install returned 2'):
->>>>>>> e51c9b48
+                six.assertRaisesRegex(self, Exception, 'npm install .* returned 2'):
             install.install_web()
 
             self.assertEqual(len(p.mock_calls), 1)
