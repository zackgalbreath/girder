#!/usr/bin/env python
# -*- coding: utf-8 -*-

###############################################################################
#  Copyright 2013 Kitware Inc.
#
#  Licensed under the Apache License, Version 2.0 ( the "License" );
#  you may not use this file except in compliance with the License.
#  You may obtain a copy of the License at
#
#    http://www.apache.org/licenses/LICENSE-2.0
#
#  Unless required by applicable law or agreed to in writing, software
#  distributed under the License is distributed on an "AS IS" BASIS,
#  WITHOUT WARRANTIES OR CONDITIONS OF ANY KIND, either express or implied.
#  See the License for the specific language governing permissions and
#  limitations under the License.
###############################################################################

import base64
import codecs
import cherrypy
import io
import json
import logging
import os
import signal
import sys
import unittest
import urllib
import uuid

from StringIO import StringIO
from girder.utility import model_importer
from girder.utility.server import setup as setupServer
from girder.constants import AccessType, ROOT_DIR, SettingKey
from . import mock_smtp
from . import mock_s3

local = cherrypy.lib.httputil.Host('127.0.0.1', 50000, '')
remote = cherrypy.lib.httputil.Host('127.0.0.1', 50001, '')
mockSmtp = mock_smtp.MockSmtpReceiver()
mockS3Server = None
enabledPlugins = []


def startServer(mock=True, mockS3=False):
    """
    Test cases that communicate with the server should call this
    function in their setUpModule() function.
    """
    server = setupServer(test=True, plugins=enabledPlugins)

    # Make server quiet (won't announce start/stop or requests)
    cherrypy.config.update({'environment': 'embedded'})
    # Log all requests if we asked to do so
    if 'cherrypy' in os.environ.get('EXTRADEBUG', '').split():
        cherrypy.config.update({'log.screen': True})
        logHandler = logging.StreamHandler(sys.stdout)
        logHandler.setLevel(logging.DEBUG)
        cherrypy.log.error_log.addHandler(logHandler)

    if mock:
        cherrypy.server.unsubscribe()

    cherrypy.engine.start()

    mockSmtp.start()
    if mockS3:
        global mockS3Server
        mockS3Server = mock_s3.startMockS3Server()

    return server


def stopServer():
    """
    Test cases that communicate with the server should call this
    function in their tearDownModule() function.
    """
    cherrypy.engine.exit()
    mockSmtp.stop()


def dropTestDatabase():
    """
    Call this to clear all contents from the test database. Also forces models
    to reload.
    """
    from girder.models import getDbConnection
    db_connection = getDbConnection()
    model_importer.clearModels()  # Must clear the models to rebuild indices
    dbName = cherrypy.config['database']['uri'].split('/')[-1]

    if 'girder_test_' not in dbName:
        raise Exception('Expected a testing database name, but got {}'
                        .format(dbName))
    db_connection.drop_database(dbName)


def dropGridFSDatabase(dbName):
    """
    Clear all contents from a gridFS database used as an assetstore.
    :param dbName: the name of the database to drop.
    """
    from girder.models import getDbConnection
    db_connection = getDbConnection()
    db_connection.drop_database(dbName)


class TestCase(unittest.TestCase, model_importer.ModelImporter):
    """
    Test case base class for the application. Adds helpful utilities for
    database and HTTP communication.
    """
    def setUp(self, assetstoreType=None):
        """
        We want to start with a clean database each time, so we drop the test
        database before each test. We then add an assetstore so the file model
        can be used without 500 errors.
        :param assetstoreType: if 'gridfs' or 's3', use that assetstore.  For
                               any other value, use a filesystem assetstore.
        """
        dropTestDatabase()
        assetstorePath = os.path.join(
            ROOT_DIR, 'tests', 'assetstore',
            os.environ.get('GIRDER_TEST_ASSETSTORE', 'test'))
        if assetstoreType == 'gridfs':
            gridfsDbName = cherrypy.config['database']['database'] + \
                '_assetstore_test'
            dropGridFSDatabase(gridfsDbName)
            self.assetstore = self.model('assetstore'). \
<<<<<<< HEAD
                createGridFsAssetstore(name='Test',
                                       db='girder_assetstore_test')
=======
                createGridFsAssetstore(name='Test', db=gridfsDbName)
>>>>>>> a5ea79e5
        elif assetstoreType == 's3':
            self.assetstore = self.model('assetstore'). \
                createS3Assetstore(name='Test', bucket='bucketname',
                                   accessKeyId='test', secret='test',
                                   service=mockS3Server.service)
        else:
            self.assetstore = self.model('assetstore'). \
                createFilesystemAssetstore(name='Test', root=assetstorePath)

        addr = ':'.join(map(str, mockSmtp.address))
        self.model('setting').set(SettingKey.SMTP_HOST, addr)
        self.model('setting').set(SettingKey.UPLOAD_MINIMUM_CHUNK_SIZE, 0)

    def assertStatusOk(self, response):
        """
        Call this to assert that the response yielded a 200 OK output_status.

        :param response: The response object.
        """
        self.assertStatus(response, 200)

    def assertStatus(self, response, code):
        """
        Call this to assert that a given HTTP status code was returned.

        :param response: The response object.
        :param code: The status code.
        :type code: int or str
        """
        code = str(code)
        msg = 'Response status was %s, not %s.' % (response.output_status, code)
        self.assertTrue(response.output_status.startswith(code), msg)

    def assertHasKeys(self, obj, keys):
        """
        Assert that the given object has the given list of keys.

        :param obj: The dictionary object.
        :param keys: The keys it must contain.
        :type keys: list
        """
        for k in keys:
            self.assertTrue(k in obj, 'Object does not contain key "%s"' % k)

    def assertNotHasKeys(self, obj, keys):
        """
        Assert that the given object does not have any of the given list of
        keys.

        :param obj: The dictionary object.
        :param keys: The keys it must not contain.
        :type keys: list
        """
        for k in keys:
            self.assertFalse(k in obj, 'Object contains key "%s"' % k)

    def assertValidationError(self, response, field=None):
        """
        Assert that a ValidationException was thrown with the given field.

        :param response: The response object.
        :param field: The field that threw the validation exception.
        :type field: str
        """
        self.assertStatus(response, 400)
        self.assertEqual(response.json['type'], 'validation')
        self.assertEqual(response.json.get('field', None), field)

    def assertAccessDenied(self, response, level, modelName, user=None):
        if level == AccessType.READ:
            ls = 'Read'
        elif level == AccessType.WRITE:
            ls = 'Write'
        else:
            ls = 'Admin'

        if user is None:
            self.assertStatus(response, 401)
        else:
            self.assertStatus(response, 403)

        self.assertEqual('%s access denied for %s.' % (ls, modelName),
                         response.json['message'])

    def assertMissingParameter(self, response, param):
        """
        Assert that the response was a "parameter missing" error response.

        :param response: The response object.
        :param param: The name of the missing parameter.
        :type param: str
        """
        self.assertEqual("Parameter '%s' is required." % param,
                         response.json.get('message', ''))
        self.assertStatus(response, 400)

    def ensureRequiredParams(self, path='/', method='GET', required=(),
                             user=None):
        """
        Ensure that a set of parameters is required by the endpoint.

        :param path: The endpoint path to test.
        :param method: The HTTP method of the endpoint.
        :param required: The required parameter set.
        :type required: sequence of str
        """
        for exclude in required:
            params = dict.fromkeys([p for p in required if p != exclude], '')
            resp = self.request(path=path, method=method, params=params,
                                user=user)
            self.assertMissingParameter(resp, exclude)

    def _genToken(self, user):
        """
        Helper method for creating an authentication token for the user.
        """
        token = self.model('token').createToken(user)
        return str(token['_id'])

    def _buildHeaders(self, headers, cookie, user, token, basicAuth):
        if cookie is not None:
            headers.append(('Cookie', cookie))

        if user is not None:
            headers.append(('Girder-Token', self._genToken(user)))
        elif token is not None:
            headers.append(('Girder-Token', token))

        if basicAuth is not None:
            auth = base64.b64encode(basicAuth)
            headers.append(('Authorization', 'Basic {}'.format(auth)))

    def request(self, path='/', method='GET', params=None, user=None,
                prefix='/api/v1', isJson=True, basicAuth=None, body=None,
                type=None, exception=False, cookie=None, token=None):
        """
        Make an HTTP request.

        :param path: The path part of the URI.
        :type path: str
        :param method: The HTTP method.
        :type method: str
        :param params: The HTTP parameters.
        :type params: dict
        :param prefix: The prefix to use before the path.
        :param isJson: Whether the response is a JSON object.
        :param basicAuth: A string to pass with the Authorization: Basic header
                          of the form 'login:password'
        :param exception: Set this to True if a 500 is expected from this call.
        :param cookie: A custom cookie value to set.
        :param token: If you want to use an existing token to login, pass
        the token ID.
        :type token: str
        :returns: The cherrypy response object from the request.
        """
        if not params:
            params = {}

        headers = [('Host', '127.0.0.1'), ('Accept', 'application/json')]
        qs = fd = None

        if method in ['POST', 'PUT']:
            qs = urllib.urlencode(params)
            if type is None:
                headers.append(('Content-Type',
                                'application/x-www-form-urlencoded'))
            else:
                headers.append(('Content-Type', type))
                qs = body
            headers.append(('Content-Length', '%d' % len(qs)))
            fd = StringIO(qs)
            qs = None
        elif params:
            qs = urllib.urlencode(params)

        app = cherrypy.tree.apps['']
        request, response = app.get_serving(local, remote, 'http', 'HTTP/1.1')
        request.show_tracebacks = True

        self._buildHeaders(headers, cookie, user, token, basicAuth)

        try:
            response = request.run(method, prefix + path, qs, 'HTTP/1.1',
                                   headers, fd)
        finally:
            if fd:
                fd.close()

        if isJson:
            try:
                response.json = json.loads(response.collapse_body())
            except:
                print response.collapse_body()
                raise AssertionError('Did not receive JSON response')

        if not exception and response.output_status.startswith('500'):
            raise AssertionError("Internal server error: %s" % response.body)

        return response

    def multipartRequest(self, fields, files, path, method='POST', user=None,
                         prefix='/api/v1', isJson=True):
        """
        Make an HTTP request with multipart/form-data encoding. This can be
        used to send files with the request.

        :param fields: List of (name, value) tuples.
        :param files: List of (name, filename, content) tuples.
        :param path: The path part of the URI.
        :type path: str
        :param method: The HTTP method.
        :type method: str
        :param prefix: The prefix to use before the path.
        :param isJson: Whether the response is a JSON object.
        :returns: The cherrypy response object from the request.
        """
        contentType, body, size = MultipartFormdataEncoder().encode(
            fields, files)

        headers = [('Host', '127.0.0.1'),
                   ('Accept', 'application/json'),
                   ('Content-Type', contentType),
                   ('Content-Length', str(size))]

        app = cherrypy.tree.apps['']
        request, response = app.get_serving(local, remote, 'http', 'HTTP/1.1')
        request.show_tracebacks = True

        if user is not None:
            headers.append(('Girder-Token', self._genToken(user)))

        fd = io.BytesIO(body)
        try:
            response = request.run(method, prefix + path, None, 'HTTP/1.1',
                                   headers, fd)
        finally:
            fd.close()

        if isJson:
            try:
                response.json = json.loads(response.collapse_body())
            except:
                print response.collapse_body()
                raise AssertionError('Did not receive JSON response')

        if response.output_status.startswith('500'):
            raise AssertionError("Internal server error: %s" % response.body)

        return response


class MultipartFormdataEncoder(object):
    """
    This class is adapted from http://stackoverflow.com/a/18888633/2550451

    It is used as a helper for creating multipart/form-data requests to
    simulate file uploads.
    """
    def __init__(self):
        self.boundary = uuid.uuid4().hex
        self.contentType = \
            'multipart/form-data; boundary={}'.format(self.boundary)

    @classmethod
    def u(cls, s):
        if sys.hexversion < 0x03000000 and isinstance(s, str):
            s = s.decode('utf-8')
        if sys.hexversion >= 0x03000000 and isinstance(s, bytes):
            s = s.decode('utf-8')
        return s

    def iter(self, fields, files):
        encoder = codecs.getencoder('utf-8')
        for (key, value) in fields:
            key = self.u(key)
            yield encoder('--{}\r\n'.format(self.boundary))
            yield encoder(self.u('Content-Disposition: form-data; '
                                 'name="{}"\r\n').format(key))
            yield encoder('\r\n')
            if isinstance(value, int) or isinstance(value, float):
                value = str(value)
            yield encoder(self.u(value))
            yield encoder('\r\n')
        for (key, filename, content) in files:
            key = self.u(key)
            filename = self.u(filename)
            yield encoder('--{}\r\n'.format(self.boundary))
            yield encoder(self.u('Content-Disposition: form-data; name="{}";'
                          ' filename="{}"\r\n').format(key, filename))
            yield encoder('Content-Type: application/octet-stream\r\n')
            yield encoder('\r\n')

            yield (content, len(content))
            yield encoder('\r\n')
        yield encoder('--{}--\r\n'.format(self.boundary))

    def encode(self, fields, files):
        body = io.BytesIO()
        size = 0
        for chunk, chunkLen in self.iter(fields, files):
            body.write(chunk)
            size += chunkLen
        return self.contentType, body.getvalue(), size


def _sigintHandler(*args):
    print 'Received SIGINT, shutting down mock SMTP server...'
    mockSmtp.stop()
    sys.exit(1)


signal.signal(signal.SIGINT, _sigintHandler)<|MERGE_RESOLUTION|>--- conflicted
+++ resolved
@@ -130,12 +130,7 @@
                 '_assetstore_test'
             dropGridFSDatabase(gridfsDbName)
             self.assetstore = self.model('assetstore'). \
-<<<<<<< HEAD
-                createGridFsAssetstore(name='Test',
-                                       db='girder_assetstore_test')
-=======
                 createGridFsAssetstore(name='Test', db=gridfsDbName)
->>>>>>> a5ea79e5
         elif assetstoreType == 's3':
             self.assetstore = self.model('assetstore'). \
                 createS3Assetstore(name='Test', bucket='bucketname',
