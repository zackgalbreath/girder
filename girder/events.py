#!/usr/bin/env python
# -*- coding: utf-8 -*-

###############################################################################
#  Copyright Kitware Inc.
#
#  Licensed under the Apache License, Version 2.0 ( the "License" );
#  you may not use this file except in compliance with the License.
#  You may obtain a copy of the License at
#
#    http://www.apache.org/licenses/LICENSE-2.0
#
#  Unless required by applicable law or agreed to in writing, software
#  distributed under the License is distributed on an "AS IS" BASIS,
#  WITHOUT WARRANTIES OR CONDITIONS OF ANY KIND, either express or implied.
#  See the License for the specific language governing permissions and
#  limitations under the License.
###############################################################################

"""
This module contains the Girder events framework. It maintains a global mapping
of events to listeners, and contains utilities for callers to handle or trigger
events identified by a name.

Listeners should bind to events by calling:

    ``girder.events.bind('event.name', 'my.handler', handlerFunction)``

And events should be fired in one of two ways; if the event should be handled
synchronously, fire it with:

    ``girder.events.trigger('event.name', info)``

And if the event should be handled asynchronously, use:

    ``girder.events.daemon.trigger('event.name', info, callback)``

For obvious reasons, the asynchronous method does not return a value to the
caller. Instead, the caller may optionally pass the callback argument as a
function to be called when the task is finished. That callback function will
receive the Event object as its only argument.
"""

import contextlib
import threading
import types

from .constants import TerminalColor
from girder import logger
from six.moves import queue


class Event(object):
    """
    An Event object is created when an event is triggered. It is passed to
    each of the listeners of the event, which have a chance to add information
    to the event, and also optionally stop the event from being further
    propagated to other listeners, and also optionally instruct the caller that
    it should not execute its default behavior.
    """

    # We might have a lot of events, so we use __slots__ to make them smaller
    __slots__ = (
        'async',
        'info',
        'name',
        'propagate',
        'defaultPrevented',
        'responses',
        'currentHandlerName'
    )

    def __init__(self, name, info, async=False):
        self.name = name
        self.info = info
        self.propagate = True
        self.defaultPrevented = False
        self.responses = []
        self.currentHandlerName = None
        self.async = async

    def preventDefault(self):
        """
        This can be used to instruct the triggerer of the event that the default
        behavior it would normally perform should not be performed. The
        semantics of this action are specific to the context of the event
        being handled, but a common use of this method is for a plugin to
        provide an alternate behavior that will replace the normal way the
        event is handled by the core system.
        """
        self.defaultPrevented = True
        return self

    def stopPropagation(self):
        """
        Listeners should call this on the event they were passed in order to
        stop any other listeners to the event from being executed.
        """
        self.propagate = False
        return self

    def addResponse(self, response):
        """
        Listeners that wish to return data back to the caller who triggered this
        event should call this to append their own response to the event.

        :param response: The response value, which can be any type.
        """
        self.responses.append(response)


class AsyncEventsThread(threading.Thread):
    """
    This class is used to execute the pipeline for events asynchronously.
    This should not be invoked directly by callers; instead, they should use
    girder.events.daemon.trigger().
    """
    def __init__(self):
        threading.Thread.__init__(self)
        self.daemon = True
        self.terminate = False
        self.eventQueue = queue.Queue()

    def run(self):
        """
        Loops over all queued events. If the queue is empty, this thread gets
        put to sleep until someone calls trigger() on it with a new event to
        dispatch.
        """
        print(TerminalColor.info('Started asynchronous event manager thread.'))

        while not self.terminate:
            eventName, info, callback = self.eventQueue.get(block=True)
            try:
                event = trigger(eventName, info, async=True)
                if isinstance(callback, types.FunctionType):
                    callback(event)
            except Exception:
                logger.exception('In handler for event "%s":' % eventName)
                pass  # Must continue the event loop even if handler failed

        print(TerminalColor.info('Stopped asynchronous event manager thread.'))

    def trigger(self, eventName, info=None, callback=None):
        """
        Adds a new event on the queue to trigger asynchronously.

        :param eventName: The event name to pass to the girder.events.trigger
        :param info: The info object to pass to girder.events.trigger
        """
        self.eventQueue.put((eventName, info, callback))

    def stop(self):
        """
        Gracefully stops this thread. Will finish the currently processing
        event before stopping.
        """
        self.terminate = True


def bind(eventName, handlerName, handler):
    """
    Bind a listener (handler) to the event identified by eventName. It is
    convention that plugins will use their own name as the handlerName, so that
    the trigger() caller can see which plugin(s) responded to the event.

    :param eventName: The name that identifies the event.
    :type eventName: str
    :param handlerName: The name that identifies the handler calling bind().
    :type handlerName: str
    :param handler: The function that will be called when the event is fired.
                    It must accept a single argument, which is the Event that
                    was created by trigger(). This function should not return
                    a value; any data that it needs to pass back to the
                    triggerer should be passed via the addResponse() method of
                    the Event.
    :type handler: function
    """
<<<<<<< HEAD
    if eventName in _deprecated:
        logger.warning('event "%s" is deprecated; %s'
                       % (eventName, _deprecated[eventName]))

    global _mapping
=======
>>>>>>> 732cc914
    if eventName not in _mapping:
        _mapping[eventName] = []

    _mapping[eventName].append({
        'name': handlerName,
        'handler': handler
    })


def unbind(eventName, handlerName):
    """
    Removes the binding between the event and the given listener.

    :param eventName: The name that identifies the event.
    :type eventName: str
    :param handlerName: The name that identifies the handler calling bind().
    :type handlerName: str
    """
    if eventName not in _mapping:
        return

    for handler in _mapping[eventName]:
        if handler['name'] == handlerName:
            _mapping[eventName].remove(handler)
            break


def unbindAll():
    """
    Clears the entire event map. All bound listeners will be unbound.

     .. warning:: This will also disable internal event listeners, which are
       necessary for normal Girder functionality. This function should generally
       never be called outside of testing.
    """
    _mapping.clear()


@contextlib.contextmanager
def bound(eventName, handlerName, handler):
    """
    A context manager to temporarily bind an event handler within its scope.

    Parameters are the same as those to :py:func:`girder.events.bind`.
    """
    bind(eventName, handlerName, handler)
    try:
        yield
    finally:
        unbind(eventName, handlerName)


def trigger(eventName, info=None, pre=None, async=False):
    """
    Fire an event with the given name. All listeners bound on that name will be
    called until they are exhausted or one of the handlers calls the
    stopPropagation() method on the event.

    :param eventName: The name that identifies the event.
    :type eventName: str
    :param info: The info argument to pass to the handler function. The type of
        this argument is opaque, and can be anything.
    :param pre: A function that will be executed prior to the handler being
        executed. It will receive a dict with a "handler" key, (the function),
        "info" key (the info arg to this function), and "eventName" and
        "handlerName" values.
    :type pre: function or None
    :param async: Whether this event is executing on the background daemon
        (True) or on the request thread (False).
    :type async: bool
    """
    e = Event(eventName, info, async=async)
    for handler in _mapping.get(eventName, ()):
        e.currentHandlerName = handler['name']
        if pre is not None:
            pre(info=info, handler=handler['handler'], eventName=eventName,
                handlerName=handler['name'])
        handler['handler'](e)

        if e.propagate is False:
            break

    return e


_deprecated = {
    'assetstore.adapter.get':
        'use girder.utility.assetstore_utilities.setAssetstoreAdapter instead'
}

_mapping = {}
daemon = AsyncEventsThread()<|MERGE_RESOLUTION|>--- conflicted
+++ resolved
@@ -176,14 +176,10 @@
                     the Event.
     :type handler: function
     """
-<<<<<<< HEAD
     if eventName in _deprecated:
         logger.warning('event "%s" is deprecated; %s'
                        % (eventName, _deprecated[eventName]))
 
-    global _mapping
-=======
->>>>>>> 732cc914
     if eventName not in _mapping:
         _mapping[eventName] = []
 
