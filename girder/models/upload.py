#!/usr/bin/env python
# -*- coding: utf-8 -*-

###############################################################################
#  Copyright 2013 Kitware Inc.
#
#  Licensed under the Apache License, Version 2.0 ( the "License" );
#  you may not use this file except in compliance with the License.
#  You may obtain a copy of the License at
#
#    http://www.apache.org/licenses/LICENSE-2.0
#
#  Unless required by applicable law or agreed to in writing, software
#  distributed under the License is distributed on an "AS IS" BASIS,
#  WITHOUT WARRANTIES OR CONDITIONS OF ANY KIND, either express or implied.
#  See the License for the specific language governing permissions and
#  limitations under the License.
###############################################################################

import datetime
import six
from bson.objectid import ObjectId

from girder import events
from girder.constants import SettingKey
from girder.utility import assetstore_utilities
from .model_base import Model, ValidationException


class Upload(Model):
    """
    This model stores temporary records for uploads that have been approved
    but are not yet complete, so that they can be uploaded in chunks of
    arbitrary size. The chunks must be uploaded in order.
    """
    def initialize(self):
        self.name = 'upload'

    def uploadFromFile(self, obj, size, name, parentType=None, parent=None,
                       user=None, mimeType=None, reference=None):
        """
        This method wraps the entire upload process into a single function to
        facilitate "internal" uploads from a file-like object. Example:

        .. code-block:: python

            size = os.path.getsize(filename)

            with open(filename, 'rb') as f:
                self.model('upload').uploadFromFile(
                    f, size, filename, 'item', parentItem, user)

        :param obj: The object representing the content to upload.
        :type obj: file-like
        :param size: The total size of
        :param name: The name of the file to create.
        :type name: str
        :param parent: The parent (item or folder) to upload into.
        :type parent: dict
        :param parentType: The type of the parent: "folder" or "item".
        :type parentType: str
        :param user: The user who is creating the file.
        :type user: dict
        :param mimeType: MIME type of the file.
        :type mimeType: str
        :param reference: An optional reference string that will be sent to the
                          data.process event.
        :type reference: str
        """
        upload = self.createUpload(
            user=user, name=name, parentType=parentType, parent=parent,
            size=size, mimeType=mimeType, reference=reference)
        # The greater of 32 MB or the the upload minimum chunk size.
        chunkSize = max(self.model('setting').get(
            SettingKey.UPLOAD_MINIMUM_CHUNK_SIZE), 32 * 1024**2)

        while True:
            data = obj.read(chunkSize)
            if not data:
                break

            upload = self.handleChunk(upload, six.BytesIO(data))

        return upload

    def validate(self, doc):
        if doc['size'] < 0:
            raise ValidationException('File size must not be negative.')
        if doc['received'] > doc['size']:
            raise ValidationException('Received too many bytes.')

        doc['updated'] = datetime.datetime.utcnow()

        return doc

    def handleChunk(self, upload, chunk):
        """
        When a chunk is uploaded, this should be called to process the chunk.
        If this is the final chunk of the upload, this method will finalize
        the upload automatically.

        :param upload: The upload document to update.
        :type upload: dict
        :param chunk: The file object representing the chunk that was uploaded.
        :type chunk: file
        """
        assetstore = self.model('assetstore').load(upload['assetstoreId'])
        adapter = assetstore_utilities.getAssetstoreAdapter(assetstore)

        upload = self.save(adapter.uploadChunk(upload, chunk))

        # If upload is finished, we finalize it
        if upload['received'] == upload['size']:
            return self.finalizeUpload(upload, assetstore)
        else:
            return upload

    def requestOffset(self, upload):
        """
        Requests the offset that should be used to resume uploading. This
        makes the request from the assetstore adapter.
        """
        assetstore = self.model('assetstore').load(upload['assetstoreId'])
        adapter = assetstore_utilities.getAssetstoreAdapter(assetstore)
        return adapter.requestOffset(upload)

    def finalizeUpload(self, upload, assetstore=None):
        """
        This should only be called manually in the case of creating an
        empty file, i.e. one that has no chunks.

        :param upload: The upload document.
        :type upload: dict
        :param assetstore: If known, the containing assetstore for the upload.
        :type assetstore: dict
        :returns: The file object that was created.
        """
        events.trigger('model.upload.finalize', upload)
        if assetstore is None:
            assetstore = self.model('assetstore').load(upload['assetstoreId'])

        if 'fileId' in upload:  # Updating an existing file's contents
            file = self.model('file').load(upload['fileId'], force=True)

            # Delete the previous file contents from the containing assetstore
            assetstore_utilities.getAssetstoreAdapter(
                self.model('assetstore').load(
                    file['assetstoreId'])).deleteFile(file)

            item = self.model('item').load(file['itemId'], force=True)
            self.model('file').propagateSizeChange(
                item, upload['size'] - file['size'])

            # Update file info
            file['creatorId'] = upload['userId']
            file['created'] = datetime.datetime.utcnow()
            file['assetstoreId'] = assetstore['_id']
            file['size'] = upload['size']
        else:  # Creating a new file record
            if upload['parentType'] == 'folder':
                # Create a new item with the name of the file.
                item = self.model('item').createItem(
                    name=upload['name'], creator={'_id': upload['userId']},
                    folder={'_id': upload['parentId']})
            elif upload['parentType'] == 'item':
                item = self.model('item').load(
                    id=upload['parentId'], force=True)
            else:
                item = None

            file = self.model('file').createFile(
                item=item, name=upload['name'], size=upload['size'],
                creator={'_id': upload['userId']}, assetstore=assetstore,
                mimeType=upload['mimeType'], saveFile=False)

        adapter = assetstore_utilities.getAssetstoreAdapter(assetstore)
<<<<<<< HEAD
        file = self.model('file').save(adapter.finalizeUpload(upload, file))
=======
        file = adapter.finalizeUpload(upload, file)

        event_document = {'file': file, 'upload': upload}
        events.trigger('model.file.finalizeUpload.before', event_document)
        self.model('file').save(file)
        events.trigger('model.file.finalizeUpload.after', event_document)
>>>>>>> 53abc297
        self.remove(upload)

        # Add an async event for handlers that wish to process this file.
        eventParams = {
            'file': file,
            'assetstore': assetstore
        }
        if 'reference' in upload:
            eventParams['reference'] = upload['reference']
        events.daemon.trigger('data.process', eventParams)

        return file

    def getTargetAssetstore(self, modelType, resource):
        """
        Get the assetstore for a particular target resource, i.e. where new
        data within the resource should be stored. In Girder core, this is
        always just the current assetstore, but plugins may override this
        behavior to allow for more granular assetstore selection.
        """
        eventParams = {'model': modelType, 'resource': resource}
        event = events.trigger('model.upload.assetstore', eventParams)

        if event.responses:
            assetstore = event.responses[-1]
        elif 'assetstore' in eventParams:
            # This mode of event response is deprecated, but is preserved here
            # for backward compatibility
            # TODO remove in v2.0
            assetstore = eventParams['assetstore']
        else:
            assetstore = self.model('assetstore').getCurrent()

        return assetstore

    def createUploadToFile(self, file, user, size, reference=None):
        """
        Creates a new upload record into a file that already exists. This
        should be used when updating the contents of a file. Deletes any
        previous file content from the assetstore it was in. This will upload
        into the current assetstore rather than assetstore the file was
        previously contained in.

        :param file: The file record to update.
        :param user: The user performing this upload.
        :param size: The size of the new file contents.
        :param reference: An optional reference string that will be sent to the
                          data.process event.
        :type reference: str
        """
        assetstore = self.getTargetAssetstore('file', file)
        adapter = assetstore_utilities.getAssetstoreAdapter(assetstore)
        now = datetime.datetime.utcnow()

        upload = {
            'created': now,
            'updated': now,
            'userId': user['_id'],
            'fileId': file['_id'],
            'assetstoreId': assetstore['_id'],
            'size': size,
            'name': file['name'],
            'mimeType': file['mimeType'],
            'received': 0
        }
        if reference is not None:
            upload['reference'] = reference
        upload = adapter.initUpload(upload)
        return self.save(upload)

    def createUpload(self, user, name, parentType, parent, size, mimeType=None,
                     reference=None):
        """
        Creates a new upload record, and creates its temporary file
        that the chunks will be written into. Chunks should then be sent
        in order using the _id of the upload document generated by this method.

        :param user: The user performing the upload.
        :type user: dict
        :param name: The name of the file being uploaded.
        :type name: str
        :param parentType: The type of the parent being uploaded into.
        :type parentType: str ('folder' or 'item')
        :param parent: The document representing the parent.
        :type parentId: dict
        :param size: Total size in bytes of the whole file.
        :type size: int
        :param mimeType: The mimeType of the file.
        :type mimeType: str
        :param reference: An optional reference string that will be sent to the
                          data.process event.
        :type reference: str
        :returns: The upload document that was created.
        """
        assetstore = self.getTargetAssetstore(parentType, parent)
        adapter = assetstore_utilities.getAssetstoreAdapter(assetstore)
        now = datetime.datetime.utcnow()

        if not mimeType:
            mimeType = 'application/octet-stream'
        upload = {
            'created': now,
            'updated': now,
            'assetstoreId': assetstore['_id'],
            'size': size,
            'name': name,
            'mimeType': mimeType,
            'received': 0
        }
        if reference is not None:
            upload['reference'] = reference

        if parentType and parent:
            upload['parentType'] = parentType.lower()
            upload['parentId'] = ObjectId(parent['_id'])
        else:
            upload['parentType'] = None
            upload['parentId'] = None

        if user:
            upload['userId'] = user['_id']
        else:
            upload['userId'] = None

        upload = adapter.initUpload(upload)
        return self.save(upload)

    def list(self, limit=0, offset=0, sort=None, filters=None):
        """
        Search for uploads or simply list all visible uploads.

        :param limit: Result set size limit.
        :param offset: Offset into the results.
        :param sort: The sort direction.
        :param filters: if not None, a dictionary that can contain ids that
                        must match the uploads, plus an minimumAge value.
        """
        query = {}
        if filters:
            for key in ('uploadId', 'userId', 'parentId', 'assetstoreId'):
                if key in filters:
                    id = filters[key]
                    if id and not isinstance(id, ObjectId):
                        id = ObjectId(id)
                    if id:
                        if key == 'uploadId':
                            query['_id'] = id
                        else:
                            query[key] = id
            if 'minimumAge' in filters:
                query['updated'] = {
                    '$lte': datetime.datetime.utcnow() -
                    datetime.timedelta(days=float(filters['minimumAge']))
                    }
        # Perform the find; we'll do access-based filtering of the result
        # set afterward.
        return self.find(query, limit=limit, sort=sort, offset=offset)

    def cancelUpload(self, upload):
        """
        Discard an upload that is in progress.  This asks the assetstore to
        discard the data, then removes the item from the upload database.

        :param upload: The upload document to remove.
        :type upload: dict
        """
        assetstore = self.model('assetstore').load(upload['assetstoreId'])
        # If the assetstore was deleted, the upload may still be in our
        # database
        if assetstore:
            adapter = assetstore_utilities.getAssetstoreAdapter(assetstore)
            try:
                adapter.cancelUpload(upload)
            except ValidationException:
                # this assetstore is currently unreachable, so skip it
                pass
        self.model('upload').remove(upload)

    def untrackedUploads(self, action='list', assetstoreId=None):
        """
        List or discard any uploads that an assetstore knows about but that our
        database doesn't have in it.

        :param action: 'delete' to discard the untracked uploads, anything else
            to just return with a list of them.
        :type action: str
        :param assetstoreId: if present, only include untracked items from the
            specified assetstore.
        :type assetstoreId: str
        :returns: a list of items that were removed or could be removed.
        """
        results = []
        knownUploads = list(self.list())
        # Iterate through all assetstores
        for assetstore in self.model('assetstore').list():
            if assetstoreId and assetstoreId != assetstore['_id']:
                continue
            adapter = assetstore_utilities.getAssetstoreAdapter(assetstore)
            try:
                results.extend(adapter.untrackedUploads(
                    knownUploads, delete=(action == 'delete')))
            except ValidationException:
                # this assetstore is currently unreachable, so skip it
                pass
        return results<|MERGE_RESOLUTION|>--- conflicted
+++ resolved
@@ -174,16 +174,12 @@
                 mimeType=upload['mimeType'], saveFile=False)
 
         adapter = assetstore_utilities.getAssetstoreAdapter(assetstore)
-<<<<<<< HEAD
         file = self.model('file').save(adapter.finalizeUpload(upload, file))
-=======
-        file = adapter.finalizeUpload(upload, file)
-
-        event_document = {'file': file, 'upload': upload}
-        events.trigger('model.file.finalizeUpload.before', event_document)
+
+        eventInfo = {'file': file, 'upload': upload}
+        events.trigger('model.file.finalizeUpload.before', eventInfo)
         self.model('file').save(file)
-        events.trigger('model.file.finalizeUpload.after', event_document)
->>>>>>> 53abc297
+        events.trigger('model.file.finalizeUpload.after', eventInfo)
         self.remove(upload)
 
         # Add an async event for handlers that wish to process this file.
