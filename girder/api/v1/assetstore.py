#!/usr/bin/env python
# -*- coding: utf-8 -*-

###############################################################################
#  Copyright 2013 Kitware Inc.
#
#  Licensed under the Apache License, Version 2.0 ( the "License" );
#  you may not use this file except in compliance with the License.
#  You may obtain a copy of the License at
#
#    http://www.apache.org/licenses/LICENSE-2.0
#
#  Unless required by applicable law or agreed to in writing, software
#  distributed under the License is distributed on an "AS IS" BASIS,
#  WITHOUT WARRANTIES OR CONDITIONS OF ANY KIND, either express or implied.
#  See the License for the specific language governing permissions and
#  limitations under the License.
###############################################################################

from ..describe import Description, describeRoute
from ..rest import Resource, RestException, loadmodel
from girder import events
from girder.constants import AccessType, AssetstoreType
from girder.api import access
from girder.utility.progress import ProgressContext


class Assetstore(Resource):
    """
    API Endpoint for managing assetstores. Requires admin privileges.
    """
    def __init__(self):
        super(Assetstore, self).__init__()
        self.resourceName = 'assetstore'
        self.route('GET', (), self.find)
        self.route('GET', (':id',), self.getAssetstore)
        self.route('POST', (), self.createAssetstore)
        self.route('POST', (':id', 'import'), self.importData)
        self.route('PUT', (':id',), self.updateAssetstore)
        self.route('DELETE', (':id',), self.deleteAssetstore)

    @access.admin
    @loadmodel(model='assetstore')
    @describeRoute(
        Description('Get information about an assetstore.')
        .param('id', 'The assetstore ID.', paramType='path')
        .errorResponse()
        .errorResponse('You are not an administrator.', 403)
    )
    def getAssetstore(self, assetstore, params):
        self.model('assetstore').addComputedInfo(assetstore)
        return assetstore

    @access.admin
    @describeRoute(
        Description('List assetstores.')
        .pagingParams(defaultSort='name')
        .errorResponse()
        .errorResponse('You are not an administrator.', 403)
    )
    def find(self, params):
        """
        Get a list of assetstores.

        :param limit: The result set size limit, default=50.
        :param offset: Offset into the results, default=0.
        :param sort: The field to sort by, default=name.
        :param sortdir: 1 for ascending, -1 for descending, default=1.
        """
        limit, offset, sort = self.getPagingParameters(params, 'name')

        return list(self.model('assetstore').list(
            offset=offset, limit=limit, sort=sort))

    @access.admin
    @describeRoute(
        Description('Create a new assetstore.')
        .responseClass('Assetstore')
        .notes('You must be an administrator to call this.')
        .param('name', 'Unique name for the assetstore.')
        .param('type', 'Type of the assetstore.')
        .param('root', 'Root path on disk (for filesystem type).',
               required=False)
        .param('db', 'Database name (for GridFS type)', required=False)
        .param('mongohost', 'Mongo host URI (for GridFS type)', required=False)
        .param('replicaset', 'Replica set name (for GridFS type)',
               required=False)
        .param('bucket', 'The S3 bucket to store data in (for S3 type).',
               required=False)
        .param('prefix', 'Optional path prefix within the bucket under which '
               'files will be stored (for S3 type).', required=False)
        .param('accessKeyId', 'The AWS access key ID to use for authentication '
               '(for S3 type).', required=False)
        .param('secret', 'The AWS secret key to use for authentication (for '
               'S3 type).', required=False)
        .param('service', 'The S3 service host (for S3 type).  Default is '
               's3.amazonaws.com.  This can be used to specify a protocol and '
               'port as well using the form '
               '[http[s]://](host domain)[:(port)].  Do not include the '
               'bucket name here.', required=False)
        .param('readOnly', 'If this assetstore is read-only, set this to true.',
               required=False, dataType='boolean')
        .errorResponse()
        .errorResponse('You are not an administrator.', 403)
    )
    def createAssetstore(self, params):
        """Create a new assetstore."""
        self.requireParams(('type', 'name'), params)

        assetstoreType = int(params['type'])

        if assetstoreType == AssetstoreType.FILESYSTEM:
            self.requireParams('root', params)
            return self.model('assetstore').createFilesystemAssetstore(
                name=params['name'], root=params['root'])
        elif assetstoreType == AssetstoreType.GRIDFS:
            self.requireParams('db', params)
            return self.model('assetstore').createGridFsAssetstore(
                name=params['name'], db=params['db'],
                mongohost=params.get('mongohost', None),
                replicaset=params.get('replicaset', None))
        elif assetstoreType == AssetstoreType.S3:
            self.requireParams(('bucket'), params)
            return self.model('assetstore').createS3Assetstore(
                name=params['name'], bucket=params['bucket'],
                prefix=params.get('prefix', ''), secret=params.get('secret'),
                accessKeyId=params.get('accessKeyId'),
                service=params.get('service', ''),
                readOnly=self.boolParam('readOnly', params, default=False))
        else:
            raise RestException('Invalid type parameter')

    @access.admin
    @loadmodel(model='assetstore')
    @describeRoute(
        Description('Import existing data into an assetstore.')
        .notes('This does not move or copy the existing data, it just creates '
               'references to it in the Girder data hierarchy. Deleting '
               'those references will not delete the underlying data. This '
               'operation is currently only supported for S3 assetstores.')
        .param('id', 'The ID of the assetstore.', paramType='path')
        .param('importPath', 'Root path within the underlying storage system '
               'to import.', required=False)
        .param('destinationId', 'ID of a folder, collection, or user in Girder '
               'under which the data will be imported.')
        .param('destinationType', 'Type of the destination resource.',
               enum=('folder', 'collection', 'user'))
        .param('progress', 'Whether to record progress on the import.',
               dataType='boolean', default=False, required=False)
        .errorResponse()
        .errorResponse('You are not an administrator.', 403)
    )
    def importData(self, assetstore, params):
        self.requireParams(('destinationId', 'destinationType'), params)

        parentType = params.pop('destinationType')
        if parentType not in ('folder', 'collection', 'user'):
            raise RestException('The destinationType must be user, folder, or '
                                'collection.')

        user = self.getCurrentUser()
        parent = self.model(parentType).load(
            params.pop('destinationId'), user=user, level=AccessType.ADMIN,
            exc=True)

        progress = self.boolParam('progress', params, default=False)
        with ProgressContext(
                progress, user=user, title='Importing data') as ctx:
            return self.model('assetstore').importData(
                assetstore, parent=parent, parentType=parentType, params=params,
                progress=ctx, user=user)

    @access.admin
    @loadmodel(model='assetstore')
    @describeRoute(
        Description('Update an existing assetstore.')
        .responseClass('Assetstore')
        .param('id', 'The ID of the assetstore.', paramType='path')
        .param('name', 'Unique name for the assetstore')
        .param('root', 'Root path on disk (for Filesystem type)',
               required=False)
        .param('db', 'Database name (for GridFS type)', required=False)
        .param('mongohost', 'Mongo host URI (for GridFS type)', required=False)
        .param('replicaset', 'Replica set name (for GridFS type)',
               required=False)
        .param('bucket', 'The S3 bucket to store data in (for S3 type).',
               required=False)
        .param('prefix', 'Optional path prefix within the bucket under which '
               'files will be stored (for S3 type).', required=False)
        .param('accessKeyId', 'The AWS access key ID to use for authentication '
               '(for S3 type).', required=False)
        .param('secret', 'The AWS secret key to use for authentication (for '
               'S3 type).', required=False)
        .param('service', 'The S3 service host (for S3 type).  Default is '
               's3.amazonaws.com.  This can be used to specify a protocol and '
               'port as well using the form '
               '[http[s]://](host domain)[:(port)].  Do not include the '
               'bucket name here.', required=False)
        .param('readOnly', 'If this assetstore is read-only, set this to true.',
               required=False, dataType='boolean')
        .param('current', 'Whether this is the current assetstore',
               dataType='boolean')
        .errorResponse()
        .errorResponse('You are not an administrator.', 403)
    )
    def updateAssetstore(self, assetstore, params):
        self.requireParams(('name', 'current'), params)

        assetstore['name'] = params['name'].strip()
        assetstore['current'] = params['current'].lower() == 'true'

        if assetstore['type'] == AssetstoreType.FILESYSTEM:
            self.requireParams('root', params)
            assetstore['root'] = params['root']
        elif assetstore['type'] == AssetstoreType.GRIDFS:
            self.requireParams('db', params)
            assetstore['db'] = params['db']
            if 'mongohost' in params:
                assetstore['mongohost'] = params['mongohost']
            if 'replicaset' in params:
                assetstore['replicaset'] = params['replicaset']
        elif assetstore['type'] == AssetstoreType.S3:
            self.requireParams(('bucket', 'accessKeyId', 'secret'), params)
            assetstore['bucket'] = params['bucket']
            assetstore['prefix'] = params.get('prefix', '')
            assetstore['accessKeyId'] = params['accessKeyId']
            assetstore['secret'] = params['secret']
            assetstore['service'] = params.get('service', '')
            assetstore['readOnly'] = self.boolParam(
                'readOnly', params, default=assetstore.get('readOnly'))
        else:
            event = events.trigger('assetstore.update', info={
                'assetstore': assetstore,
                'params': params
            })
            if event.defaultPrevented:
                return
        return self.model('assetstore').save(assetstore)

    @access.admin
    @loadmodel(model='assetstore')
    @describeRoute(
        Description('Delete an assetstore.')
        .notes('This will fail if there are any files in the assetstore.')
        .param('id', 'The ID of the assetstore.', paramType='path')
<<<<<<< HEAD
        .errorResponse(('A parameter was invalid.',
                        'The assetstore is not empty.'))
        .errorResponse('You are not an administrator.', 403))
=======
        .errorResponse()
        .errorResponse('The assetstore is not empty.')
        .errorResponse('You are not an administrator.', 403)
    )
    def deleteAssetstore(self, assetstore, params):
        self.model('assetstore').remove(assetstore)
        return {'message': 'Deleted assetstore %s.' % assetstore['name']}
>>>>>>> fd5dffb8
<|MERGE_RESOLUTION|>--- conflicted
+++ resolved
@@ -243,16 +243,10 @@
         Description('Delete an assetstore.')
         .notes('This will fail if there are any files in the assetstore.')
         .param('id', 'The ID of the assetstore.', paramType='path')
-<<<<<<< HEAD
         .errorResponse(('A parameter was invalid.',
                         'The assetstore is not empty.'))
         .errorResponse('You are not an administrator.', 403))
-=======
-        .errorResponse()
-        .errorResponse('The assetstore is not empty.')
-        .errorResponse('You are not an administrator.', 403)
     )
     def deleteAssetstore(self, assetstore, params):
         self.model('assetstore').remove(assetstore)
-        return {'message': 'Deleted assetstore %s.' % assetstore['name']}
->>>>>>> fd5dffb8
+        return {'message': 'Deleted assetstore %s.' % assetstore['name']}