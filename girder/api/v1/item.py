--- conflicted
+++ resolved
@@ -45,13 +45,8 @@
     @access.public(scope=TokenScope.DATA_READ)
     @filtermodel(model='item')
     @describeRoute(
-<<<<<<< HEAD
-        Description('Search for an item by certain properties.')
+        Description('List or search for items.')
         .responseClass('Item', array=True)
-=======
-        Description('List or search for items.')
-        .responseClass('Item')
->>>>>>> f0dadf24
         .param('folderId', "Pass this to list all items in a folder.",
                required=False)
         .param('text', "Pass this to perform a full text search for items.",
