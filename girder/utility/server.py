--- conflicted
+++ resolved
@@ -37,15 +37,8 @@
                     plugins, pass this as a list of plugins to load. Otherwise,
                     will use the PLUGINS_ENABLED setting value from the db.
     """
-<<<<<<< HEAD
-    cfgs = ['auth', 'db', 'server']
-    cfgs = [os.path.join(ROOT_DIR, 'girder', 'conf', 'local.%s.cfg' % c)
-            for c in cfgs]
-    [cherrypy.config.update(cfg) for cfg in cfgs]
-=======
     cur_config = config.getConfig()
 
->>>>>>> bf92aa8b
     appconf = {
         '/': {
             'request.dispatch': cherrypy.dispatch.MethodDispatcher(),
@@ -56,20 +49,17 @@
             'tools.staticdir.on': 'True',
             'tools.staticdir.dir': 'clients/web/static'
         }
-<<<<<<< HEAD
+    }
+
     if test:
-	appconf['/src'] = {
+        appconf['/src'] = {
             'tools.staticdir.on': 'True',
             'tools.staticdir.dir': 'clients/web/src',
-            }
+        }
         appconf['/test'] = {
             'tools.staticdir.on': 'True',
             'tools.staticdir.dir': 'clients/web/test',
-            }
-        print appconf
-=======
-    }
->>>>>>> bf92aa8b
+        }
 
     cur_config.update(appconf)
 
