{
  "name": "girder",
  "description": "Data management platform",
  "version": "0.0.1",
  "repository": {
    "type": "git",
    "url": "git://github.com/girder/girder.git"
  },
  "dependencies": {
    "backbone": "~1.1.2",
    "grunt": "~0.4",
    "grunt-cli": "~0.1",
    "grunt-contrib-qunit": "~0.2.0",
    "grunt-contrib-jade": "0.11.0",
    "grunt-contrib-stylus": "~0.5.0",
    "grunt-contrib-uglify": "~0.3.2",
    "grunt-contrib-watch": "~0.3.1",
    "grunt-contrib-copy": "~0.5.0",
    "grunt-shell": ">=0.2.1",
    "jade": "1.3.1",
    "jquery-browser": "~1.10",
    "jshint": "1.0.0",
<<<<<<< HEAD
    "swagger-ui": ">=1.1.15",
    "underscore": "~1.5"
  },

  "devDependencies": {
    "phantomjs": "~1.9.1"
=======
    "requirejs": "2.1.10",
    "swagger-ui": "2.0.13",
    "underscore": "~1.5",
    "colors": "0.6.2"
  },
  "scripts": {
    "postinstall": "./node_modules/.bin/grunt init && ./node_modules/.bin/grunt"
>>>>>>> bf92aa8b
  }
}<|MERGE_RESOLUTION|>--- conflicted
+++ resolved
@@ -20,21 +20,13 @@
     "jade": "1.3.1",
     "jquery-browser": "~1.10",
     "jshint": "1.0.0",
-<<<<<<< HEAD
-    "swagger-ui": ">=1.1.15",
-    "underscore": "~1.5"
-  },
-
-  "devDependencies": {
-    "phantomjs": "~1.9.1"
-=======
     "requirejs": "2.1.10",
     "swagger-ui": "2.0.13",
     "underscore": "~1.5",
-    "colors": "0.6.2"
+    "colors": "0.6.2",
+    "phantomjs": "~1.9.1"
   },
   "scripts": {
     "postinstall": "./node_modules/.bin/grunt init && ./node_modules/.bin/grunt"
->>>>>>> bf92aa8b
   }
 }